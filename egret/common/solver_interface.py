#  ___________________________________________________________________________
#
#  EGRET: Electrical Grid Research and Engineering Tools
#  Copyright 2019 National Technology & Engineering Solutions of Sandia, LLC
#  (NTESS). Under the terms of Contract DE-NA0003525 with NTESS, the U.S.
#  Government retains certain rights in this software.
#  This software is distributed under the Revised BSD License.
#  ___________________________________________________________________________

"""
This file includes the solver interfaces for EGRET.
"""
import pyomo.opt as po
from pyomo.solvers.plugins.solvers.persistent_solver import PersistentSolver


def _set_options(solver, mipgap=None, timelimit=None, other_options=None):
    '''
    Create options

    Parameters
    ----------
    solver : str or pyomo.opt.base.solvers.OptSolver
        Either a string specifying a pyomo solver name, or an instanciated pyomo solver
    mipgap : float (optional)
        Mipgap to use for unit commitment solve; default is 0.001
    timelimit : float (optional)
        Time limit for unit commitment run. Default of None results in no time
        limit being set -- runs until mipgap is satisfied
    other_options : dict (optional)
        Other options to pass into the solver. Default is dict().
    uc_model_generator : function (optional)
        Function for generating the unit commitment model. Default is
        egret.models.unit_commitment.create_tight_unit_commitment_model
    relaxed : bool (optional)
        If True, creates a relaxed unit commitment model
    return_model : bool (optional)
        If True, returns the pyomo model object
    '''

    solver_name = solver.name

    if 'gurobi' in solver_name:
        if mipgap is not None:
            solver.options.MIPGap = mipgap
        if timelimit is not None:
            solver.options.TimeLimit = timelimit
    elif 'cplex' in solver_name:
        if mipgap is not None:
            solver.options.mip_tolerances_mipgap = mipgap
        if timelimit is not None:
            solver.options.timelimit = timelimit
    elif 'glpk' in solver_name:
        if mipgap is not None:
            solver.options.mipgap = mipgap
        if timelimit is not None:
            solver.options.tmlim = timelimit
    elif 'cbc' in solver_name:
        if mipgap is not None:
            solver.options.ratioGap = mipgap
        if timelimit is not None:
            solver.options.sec = timelimit
    # else:
    #     raise Exception('Solver {0} not recognized'.format(solver_name))

    if other_options is not None:
        for key, opt in other_options.items():
            solver.options[key] = opt

def _solve_model(model,
                 solver,
                 mipgap=0.001,
                 timelimit = None,
                 solver_tee = True,
                 symbolic_solver_labels = False,
                 options = None,
                 return_solver = False,
                 vars_to_load = None):
    '''
    Create and solve an Egret power system optimization model

    Parameters
    ----------
    model : pyomo.environ.ConcreteModel
        A pyomo ConcreteModel object.
    solver : str or pyomo.opt.base.solvers.OptSolver
        Either a string specifying a pyomo solver name, or an instanciated pyomo solver
    mipgap : float (optional)
        Mipgap to use for unit commitment solve; default is 0.001
    timelimit : float (optional)
        Time limit for unit commitment run. Default of None results in no time
        limit being set -- runs until mipgap is satisfied
    solver_tee : bool (optional)
        Display solver log. Default is True.
    symbolic_solver_labels : bool (optional)
        Use symbolic solver labels. Useful for debugging; default is False.
    options : dict (optional)
        Other options to pass into the solver. Default is dict().
    return_solver : bool (optional)
        Returns the solver object
    vars_to_load : list (optional)
        When supplied, and the solver is persistent, this will just load
        pyomo variables specificed

    Returns
    -------

    '''

    results = None

    ## termination conditions which are acceptable
    safe_termination_conditions = [
                                   po.TerminationCondition.maxTimeLimit,
                                   po.TerminationCondition.maxIterations,
                                   po.TerminationCondition.minFunctionValue,
                                   po.TerminationCondition.minStepLength,
                                   po.TerminationCondition.globallyOptimal,
                                   po.TerminationCondition.locallyOptimal,
                                   po.TerminationCondition.feasible,
                                   po.TerminationCondition.optimal,
                                   po.TerminationCondition.maxEvaluations,
                                   po.TerminationCondition.other,
                                  ]

    if isinstance(solver, str):
        solver = po.SolverFactory(solver)
    elif isinstance(solver, po.base.OptSolver):
        pass
    else:
        raise Exception('solver must be string or an instanciated pyomo solver')

    _set_options(solver, mipgap, timelimit, options)

    if isinstance(solver, PersistentSolver):
        solver.set_instance(model, symbolic_solver_labels=symbolic_solver_labels)
        results = solver.solve(model, tee=solver_tee, load_solutions=False, save_results=False)
    else:
        results = solver.solve(model, tee=solver_tee, \
                              symbolic_solver_labels=symbolic_solver_labels, load_solutions=False)

    flag = True
    if results.solver.termination_condition not in safe_termination_conditions:
<<<<<<< HEAD
        flag = False

    return model, results, flag
=======
        raise Exception('Problem encountered during solve, termination_condition {}'.format(results.solver.termination_condition))

    if isinstance(solver, PersistentSolver):
        solver.load_vars(vars_to_load)
        if vars_to_load is None:
            if hasattr(model, "dual"):
                solver.load_duals()
            if hasattr(model, "slack"):
                solver.load_slacks()
    else:
        model.solutions.load_from(results)

    if return_solver:
        return model, results, solver
    return model, results
>>>>>>> 06599e39
<|MERGE_RESOLUTION|>--- conflicted
+++ resolved
@@ -141,11 +141,6 @@
 
     flag = True
     if results.solver.termination_condition not in safe_termination_conditions:
-<<<<<<< HEAD
-        flag = False
-
-    return model, results, flag
-=======
         raise Exception('Problem encountered during solve, termination_condition {}'.format(results.solver.termination_condition))
 
     if isinstance(solver, PersistentSolver):
@@ -160,5 +155,4 @@
 
     if return_solver:
         return model, results, solver
-    return model, results
->>>>>>> 06599e39
+    return model, results