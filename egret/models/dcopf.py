--- conflicted
+++ resolved
@@ -19,10 +19,7 @@
 import egret.model_library.transmission.bus as libbus
 import egret.model_library.transmission.branch as libbranch
 import egret.model_library.transmission.gen as libgen
-<<<<<<< HEAD
-=======
 import egret.common.lazy_ptdf_utils as lpu
->>>>>>> 06599e39
 import egret.data.data_utils as data_utils
 
 from egret.model_library.defn import CoordinateType, ApproximationType, BasePointType
@@ -224,42 +221,6 @@
     if include_feasibility_slack:
         p_rhs_kwargs, penalty_expr = _include_system_feasibility_slack(model, gen_attrs, bus_p_loads)
 
-<<<<<<< HEAD
-    ### declare the current flows in the branches
-    vr_init = {k: bus_attrs['vm'][k] * pe.cos(bus_attrs['va'][k]) for k in bus_attrs['vm']}
-    vj_init = {k: bus_attrs['vm'][k] * pe.sin(bus_attrs['va'][k]) for k in bus_attrs['vm']}
-    p_max = {k: branches[k]['rating_long_term'] for k in branches.keys()}
-    p_lbub = {k: (-p_max[k],p_max[k]) for k in branches.keys()}
-    pf_bounds = p_lbub
-    pf_init = dict()
-    for branch_name, branch in branches.items():
-        from_bus = branch['from_bus']
-        to_bus = branch['to_bus']
-        y_matrix = calculate_y_matrix_from_branch(branch)
-        ifr_init = calculate_ifr(vr_init[from_bus], vj_init[from_bus], vr_init[to_bus],
-                                         vj_init[to_bus], y_matrix)
-        ifj_init = calculate_ifj(vr_init[from_bus], vj_init[from_bus], vr_init[to_bus],
-                                         vj_init[to_bus], y_matrix)
-        pf_init[branch_name] = calculate_p(ifr_init, ifj_init, vr_init[from_bus], vj_init[from_bus])
-
-    libbranch.declare_var_pf(model=model,
-                             index_set=branch_attrs['names'],
-                             initialize=pf_init,
-                             bounds=pf_bounds
-                             )
-
-    ### declare the branch power flow approximation constraints
-    libbranch.declare_eq_branch_power_ptdf_approx(model=model,
-                                                  index_set=branch_attrs['names'],
-                                                  branches=branches,
-                                                  buses=buses,
-                                                  bus_p_loads=bus_p_loads,
-                                                  gens_by_bus=gens_by_bus,
-                                                  bus_gs_fixed_shunts=bus_gs_fixed_shunts
-                                                  )
-
-=======
->>>>>>> 06599e39
     ### declare the p balance
     libbus.declare_eq_p_balance_ed(model=model,
                                    index_set=buses_idx,
@@ -340,8 +301,7 @@
 
     return model, md
 
-<<<<<<< HEAD
-=======
+
 def _lazy_ptdf_dcopf_model_solve_loop(m, md, solver, timelimit, solver_tee=True, symbolic_solver_labels=False, iteration_limit=100000):
     from pyomo.solvers.plugins.solvers.persistent_solver import PersistentSolver
 
@@ -400,8 +360,6 @@
         if persistent_solver:
             solver.load_duals()
         return lpu.LazyPTDFTerminationCondition.ITERATION_LIMIT
-
->>>>>>> 06599e39
 
 def solve_dcopf(model_data,
                 solver,
@@ -453,17 +411,12 @@
 
     m.dual = pe.Suffix(direction=pe.Suffix.IMPORT)
 
-<<<<<<< HEAD
-    m, results, flag = _solve_model(m,solver,timelimit=timelimit,solver_tee=solver_tee,
-                              symbolic_solver_labels=symbolic_solver_labels,options=options)
-=======
     m, results, solver = _solve_model(m,solver,timelimit=timelimit,solver_tee=solver_tee,
                               symbolic_solver_labels=symbolic_solver_labels,options=options, return_solver=True)
 
     if dcopf_model_generator == create_ptdf_dcopf_model and m._ptdf_options['lazy']:
         iter_limit = m._ptdf_options['iteration_limit']
         term_cond = _lazy_ptdf_dcopf_model_solve_loop(m, md, solver, timelimit=timelimit, solver_tee=solver_tee, symbolic_solver_labels=symbolic_solver_labels,iteration_limit=iter_limit)
->>>>>>> 06599e39
 
     # save results data to ModelData object
     gens = dict(md.elements(element_type='generator'))
@@ -579,25 +532,6 @@
         return '{0:10.4g} | {2:10.4} <= {3:10.4g} <= {4:10.4g} : {1}'.format(resid, name, value(con.lower), value(con.body), value(con.upper))
 
 
-<<<<<<< HEAD
-if __name__ == '__main__':
-    import os
-    from egret.parsers.matpower_parser import create_ModelData
-
-    path = os.path.dirname(__file__)
-    print(path)
-    filename = 'pglib_opf_case500_tamu.m'
-    matpower_file = os.path.join(path, '../../download/pglib-opf/', filename)
-    md = create_ModelData(matpower_file)
-
-    kwargs = {'include_feasibility_slack':False}
-    md_btheta, m_btheta, results_btheta = solve_dcopf(md, "gurobi", dcopf_model_generator=create_btheta_dcopf_model, return_model=True, return_results=True, **kwargs)
-
-    from acopf import solve_acopf
-    model_data, model, results = solve_acopf(md, "ipopt", return_model=True, return_results=True)
-    kwargs = {'include_feasibility_slack':False,'base_point':BasePointType.SOLUTION}
-    md_ptdf, m_ptdf, results_ptdf = solve_dcopf(model_data, "gurobi", dcopf_model_generator=create_ptdf_dcopf_model, return_model=True, return_results=True, **kwargs)
-=======
 # if __name__ == '__main__':
 #     import os
 #     from egret.parsers.matpower_parser import create_ModelData
@@ -617,4 +551,3 @@
 #     kwargs = {'ptdf_options': {'load_from': test_case + '.pickle'}}
 #     md_deserialization, results = solve_dcopf(md_dict, "ipopt", dcopf_model_generator=dcopf_model, solver_tee=False,
 #                                               return_results=True, **kwargs)
->>>>>>> 06599e39
