#  ___________________________________________________________________________
#
#  EGRET: Electrical Grid Research and Engineering Tools
#  Copyright 2019 National Technology & Engineering Solutions of Sandia, LLC
#  (NTESS). Under the terms of Contract DE-NA0003525 with NTESS, the U.S.
#  Government retains certain rights in this software.
#  This software is distributed under the Revised BSD License.
#  ___________________________________________________________________________

'''
 Tests linear OPF models against the ACOPF
 Usage:
    -python test_approximations --test_casesX
        Runs main() method

 Output functions:
    -solve_approximation_models(test_case, test_model_dict, init_min=0.9, init_max=1.1, steps=10)
        test_case: str, name of input data matpower file in pglib-opf-master
        test_model_dict: dict, list of models (key) and True/False (value) for which formulations/settings to
            run in the inner_loop_solves() method
        init_min: float (scalar), smallest demand multiplier to test approximation model. May be increased if
            ACOPF is infeasible
        init_max: float (scalar), largest demand multiplier to test approximation model. May be decreased if
            ACOPF is infeasible
        steps: integer, number of steps taken between init_min and init_max. Total of steps+1 model solves.
    -generate_sensitivity_plot(test_case,test_model_dict, data_generator=X)
        test_case: str, plots data from a test_case*.json wildcard search
        test_model_dict: dict, list of models (key) and True/False (value) for which formulations/settings to plot
        data_generator: function (perhaps from tx_utils.py) to pull data from JSON files
    -generate_pareto_plot(test_case, test_model_dict, y_axis_generator=Y, x_axis_generator=X, size_generator=None)
        test_case: str, plots data from a test_case*.json wildcard search
        test_model_dict: dict, list of models (key) and True/False (value) for which formulations/settings to plot
        y_axis_generator: function (perhaps from test_utils.py) to pull y-axis data from JSON files
        x_axis_generator: function (perhaps from test_utils.py) to pull x-axis data from JSON files
        size_generator: function (perhaps from test_utils.py) to pull dot size data from JSON files


 test_utils (tu) generator functions:
    solve_time
    num_constraints
    num_variables
    num_nonzeros
    model_density
    total_cost
    ploss
    qloss
    pgen
    qgen
    pflow
    qflow
    vmag
    acpf_slack
    sum_vm_UB_viol
    sum_vm_LB_viol
    sum_vm_viol
    sum_thermal_viol
    avg_vm_UB_viol
    avg_vm_LB_viol
    avg_vm_viol
    avg_thermal_viol
    max_vm_UB_viol
    max_vm_LB_viol
    max_vm_viol
    max_thermal_viol
    pct_vm_UB_viol
    pct_vm_LB_viol
    pct_vm_viol
    pct_thermal_viol


'''

import os, shutil, glob, json
import pandas as pd
import matplotlib as mpl
import matplotlib.pyplot as plt
import matplotlib.ticker as mtick
import matplotlib.colors as clrs
import matplotlib.cm as cmap
import seaborn as sns
from cycler import cycler
import math
import unittest
import logging
import copy
import egret.data.test_utils as tu
import egret.data.summary_plot_utils as spu
from pyomo.opt import SolverFactory, TerminationCondition
from egret.models.acopf import *
from egret.models.ccm import *
from egret.models.fdf import *
from egret.models.fdf_simplified import *
from egret.models.lccm import *
from egret.models.dcopf_losses import *
from egret.models.dcopf import *
from egret.models.copperplate_dispatch import *
from egret.models.tests.ta_utils import *
from egret.data.model_data import ModelData
from parameterized import parameterized
from egret.parsers.matpower_parser import create_ModelData
from os import listdir
from os.path import isfile, join

plt.switch_backend('agg')
current_dir = os.path.dirname(os.path.abspath(__file__))
# test_cases = [join('../../../download/pglib-opf-master/', f) for f in listdir('../../../download/pglib-opf-master/') if isfile(join('../../../download/pglib-opf-master/', f)) and f.endswith('.m')]
#test_cases = [os.path.join(current_dir, 'download', 'pglib-opf-master', '{}.m'.format(i)) for i in case_names]


test_model_list = [
    'acopf',
    'slopf',
    'dlopf_full',
    'dlopf_e4',
    'dlopf_e2',
    'dlopf_lazy_full',
    'dlopf_lazy_e4',
    'dlopf_lazy_e2',
    'clopf_full',
    'clopf_e4',
    'clopf_e2',
    'clopf_lazy_full',
    'clopf_lazy_e4',
    'clopf_lazy_e2',
    'plopf_full',
    'plopf_e4',
    'plopf_e2',
    'plopf_lazy_full',
    'plopf_lazy_e4',
    'plopf_lazy_e2',
    'ptdf_full',
    'ptdf_e4',
    'ptdf_e2',
    'ptdf_lazy_full',
    'ptdf_lazy_e4',
    'ptdf_lazy_e2',
    'btheta',
    # 'btheta_qcp',
]


def generate_test_model_dict(test_model_list):

    test_model_dict = {}
    _kwargs = {'return_model' :True, 'return_results' : True, 'solver_tee' : False}
    tol_keys = ['rel_ptdf_tol', 'rel_qtdf_tol', 'rel_pldf_tol', 'rel_qldf_tol', 'rel_vdf_tol']


    for tm in test_model_list:
        # create empty settings dictionary for each model type
        tmd = dict()
        tmd['kwargs'] = copy.deepcopy(_kwargs)

        # Build ptdf_options based on model name
        _ptdf_options = dict()
        if 'lazy' in tm:
            _ptdf_options['lazy'] = True
            if 'dlopf' in tm or 'clopf' in tm:
                _ptdf_options['lazy_voltage'] = True
        tol = None
        if 'e5' in tm:
            tol = 1e-5
        elif 'e4' in tm:
            tol = 1e-4
        elif 'e3' in tm:
            tol = 1e-3
        elif 'e2' in tm:
            tol = 1e-2
        if any(e in tm for e in ['e5','e4','e3','e2']):
            for k in tol_keys:
                _ptdf_options[k] = tol

        if 'acopf' in tm:
            tmd['solve_func'] = solve_acopf
            tmd['initial_solution'] = 'flat'
            tmd['solver'] = 'ipopt'

        elif 'slopf' in tm:
            tmd['solve_func'] = solve_lccm
            tmd['initial_solution'] = 'basepoint'
            tmd['solver'] = 'gurobi_persistent'
            #tmd['kwargs']['include_pf_feasibility_slack'] = True
            #tmd['kwargs']['include_qf_feasibility_slack'] = True
            tmd['kwargs']['include_v_feasibility_slack'] = True

        elif 'dlopf' in tm:
            tmd['solve_func'] = solve_fdf
            tmd['initial_solution'] = 'basepoint'
            tmd['solver'] = 'gurobi_persistent'
            tmd['kwargs']['ptdf_options'] = dict(_ptdf_options)
            #tmd['kwargs']['include_pf_feasibility_slack'] = True
            #tmd['kwargs']['include_qf_feasibility_slack'] = True
            tmd['kwargs']['include_v_feasibility_slack'] = True

        elif 'clopf' in tm:
            tmd['solve_func'] = solve_fdf_simplified
            tmd['initial_solution'] = 'basepoint'
            tmd['solver'] = 'gurobi_persistent'
            tmd['kwargs']['ptdf_options'] = dict(_ptdf_options)
            #tmd['kwargs']['include_pf_feasibility_slack'] = True
            #tmd['kwargs']['include_qf_feasibility_slack'] = True
            tmd['kwargs']['include_v_feasibility_slack'] = True

        elif 'plopf' in tm:
            tmd['solve_func'] = solve_dcopf_losses
            tmd['initial_solution'] = 'basepoint'
            tmd['solver'] = 'gurobi_persistent'
            tmd['kwargs']['ptdf_options'] = dict(_ptdf_options)
            tmd['kwargs']['dcopf_losses_model_generator'] = create_ptdf_losses_dcopf_model
            #tmd['kwargs']['include_pf_feasibility_slack'] = True

        elif 'ptdf' in tm:
            tmd['solve_func'] = solve_dcopf
            tmd['initial_solution'] = 'flat'
            tmd['solver'] = 'gurobi_persistent'
            tmd['kwargs']['ptdf_options'] = dict(_ptdf_options)
            tmd['kwargs']['dcopf_model_generator'] = create_ptdf_dcopf_model
            #tmd['kwargs']['include_pf_feasibility_slack'] = True

        elif 'btheta' in tm:
            if 'qcp' in tm:
                tmd['solve_func'] = solve_dcopf_losses
                tmd['intial_solution'] = 'flat'
                tmd['solver'] = 'gurobi_persistent'
                tmd['kwargs']['dcopf_losses_model_generator'] = create_btheta_losses_dcopf_model
            else:
                tmd['solve_func'] = solve_dcopf
                tmd['initial_solution'] = 'flat'
                tmd['solver'] = 'gurobi_persistent'
                tmd['kwargs']['dcopf_model_generator'] = create_btheta_dcopf_model

            #tmd['kwargs']['include_pf_feasibility_slack'] = True
<<<<<<< HEAD

        # settings to suppress non-lazy D-LOPF and C-LOPF models in large (>1,000 bus) cases
        dense_models = ['dlopf', 'clopf', 'plopf', 'ptdf']
        if any(dm in tm for dm in dense_models) and 'lazy' not in tm:
            tm['suppress_large_cases'] = True
        else:
            tm['suppress_large_cases'] = False
=======
>>>>>>> cf65926c

        test_model_dict[tm] = copy.deepcopy(tmd)

    return test_model_dict



def get_case_names():
    return case_names


def set_acopf_basepoint_min_max(model_data, init_min=0.9, init_max=1.1, **kwargs):
    """
    returns AC basepoint solution and feasible min/max range
     - new min/max range b/c test case may not be feasible in [init_min to init_max]
    """
    md = model_data.clone_in_service()

    acopf_model = create_psv_acopf_model

    md_basept, m, results = solve_acopf(md, "ipopt", acopf_model_generator=acopf_model, return_model=True,
                                        return_results=True, solver_tee=False)

    # exit if base point does not return optimal
    if not results.solver.termination_condition == TerminationCondition.optimal:
        raise Exception('Base case acopf did not return optimal solution')

    # find feasible min and max demand multipliers
    else:
        mult_min = multiplier_loop(md, init=init_min, steps=10, acopf_model=acopf_model)
        mult_max = multiplier_loop(md, init=init_max, steps=10, acopf_model=acopf_model)

    return md_basept, mult_min, mult_max


def multiplier_loop(md, init=0.9, steps=10, acopf_model=create_psv_acopf_model):
    '''
    init < 1 searches for the lowest demand multiplier >= init that has an optimal acopf solution
    init > 1 searches for the highest demand multiplier <= init that has an optimal acopf solution
    steps determines the increments in [init, 1] where the search is made
    '''

    loads = dict(md.elements(element_type='load'))

    # step size
    inc = abs(1 - init) / steps

    # initial loads
    init_p_loads = {k: loads[k]['p_load'] for k in loads.keys()}
    init_q_loads = {k: loads[k]['q_load'] for k in loads.keys()}

    # loop
    final_mult = None
    for step in range(0, steps):

        # for finding minimum
        if init < 1:
            mult = round(init - step * inc, 4)

        # for finding maximum
        elif init > 1:
            mult = round(init - step * inc, 4)

        # adjust load from init_min
        for k in loads.keys():
            loads[k]['p_load'] = init_p_loads[k] * mult
            loads[k]['q_load'] = init_q_loads[k] * mult

        try:
            md_, results = solve_acopf(md, "ipopt", acopf_model_generator=acopf_model, return_model=False,
                                       return_results=True, solver_tee=False)

            for k in loads.keys(): # revert back to initial loadings
                loads[k]['p_load'] = init_p_loads[k]
                loads[k]['q_load'] = init_q_loads[k]

            final_mult = mult
            print('mult={} has an acceptable solution.'.format(mult))
            break

        except Exception:
            print('mult={} raises an error. Continuing search.'.format(mult))

    if final_mult is None:
        print('Found no acceptable solutions with mult != 1. Try init between 1 and {}.'.format(mult))
        final_mult = 1

    return final_mult


def create_new_model_data(model_data, mult):
    md = model_data.clone_in_service()

    loads = dict(md.elements(element_type='load'))

    # initial loads
    init_p_loads = {k: loads[k]['p_load'] for k in loads.keys()}
    init_q_loads = {k: loads[k]['q_load'] for k in loads.keys()}

    # multiply loads
    for k in loads.keys():
        loads[k]['p_load'] = init_p_loads[k] * mult
        loads[k]['q_load'] = init_q_loads[k] * mult

    md.data['system']['mult'] = mult

    return md


def inner_loop_solves(md_basepoint, md_flat, test_model_list):
    '''
    solve models in test_model_dict (ideally, only one model is passed here)
    loads are multiplied by mult
    sensitivities from md_basepoint or md_flat as appropriate for the model being solved
    '''

    test_model_dict = generate_test_model_dict(test_model_list)
    bus_attrs = md_flat.attributes(element_type='bus')
    num_bus = len(bus_attrs['name'])

    for tm in test_model_list:

        tm_dict = test_model_dict[tm]

        if tm_dict['suppress_large_cases'] and num_bus > 1000:
            continue

        print('>>>>> BEGIN SOLVE: {} <<<<<'.format(tm))

        solve_func = tm_dict['solve_func']
        initial_solution = tm_dict['initial_solution']
        solver = tm_dict['solver']
        kwargs = tm_dict['kwargs']

        if initial_solution == 'flat':
            md_input = md_flat
        elif initial_solution == 'basepoint':
            md_input = md_basepoint
        else:
            raise Exception('test_model_dict must provide valid inital_solution')

        try:
            md_out,m,results = solve_func(md_input, solver=solver, **kwargs)
        except Exception as e:
            md_out = md_input.clone()
            md_out.data['results'] = {}
            message = str(e)
            print('...EXCEPTION OCCURRED: {}'.format(message))
            if 'infeasible' in message:
                md_out.data['results']['termination'] = 'infeasible'
            else:
                md_out.data['results']['termination'] = 'other'

        record_results(tm, md_out)


def record_results(idx, md):
    '''
    writes model data (md) object to .json file
    '''

    data_utils_deprecated.destroy_dicts_of_fdf(md)

    mult = md.data['system']['mult']
    filename = md.data['system']['model_name'] + '_' + idx + '_{0:04.0f}'.format(mult * 1000)
    md.data['system']['filename'] = filename

    md.write_to_json(filename)
    print('...out: {}'.format(filename))


def create_testcase_directory(test_case):
    # directory locations
    cwd = os.getcwd()
    case_folder, case = os.path.split(test_case)
    case, ext = os.path.splitext(case)
    current_dir, current_file = os.path.split(os.path.realpath(__file__))

    # move to case directory
    source = os.path.join(cwd, case + '_*.json')
    destination = get_solution_file_location(test_case)

    if not os.path.exists(destination):
        os.makedirs(destination)

    if not glob.glob(source):
        print('No files to move.')
    else:
        print('dest: {}'.format(destination))

        for src in glob.glob(source):
            print('src:  {}'.format(src))
            folder, file = os.path.split(src)
            dest = os.path.join(destination, file)  # full destination path will overwrite existing files
            shutil.move(src, dest)

    return destination


def solve_approximation_models(test_case, test_model_list, init_min=0.9, init_max=1.1, steps=20):
    '''
    1. initialize base case and demand range
    2. loop over demand values
    3. record results to .json files
    '''

    _md_flat = create_ModelData(test_case)

    _md_basept, min_mult, max_mult = set_acopf_basepoint_min_max(_md_flat, init_min, init_max)
    if 'acopf' not in test_model_list:
        test_model_list.append('acopf')

    ## put the sensitivities into modeData so they don't need to be recalculated for each model
    data_utils_deprecated.create_dicts_of_fdf_simplified(_md_basept)
    data_utils_deprecated.create_dicts_of_ptdf(_md_flat)

    # Calculate sensitivity multiplers, and make sure the base case mult=1 is included
    inc = (max_mult - min_mult) / steps
    multipliers = [round(min_mult + step * inc, 4) for step in range(0, steps + 1)]
    if 1.0 not in multipliers:
        multipliers.append(1.0)
        multipliers.sort()

    for mult in multipliers:
        md_basept = create_new_model_data(_md_basept, mult)
        md_flat = create_new_model_data(_md_flat, mult)
        inner_loop_solves(md_basept, md_flat, test_model_list)

    create_testcase_directory(test_case)



def main(arg):

    idxA0 = 0
    #idxA0 = case_names.index('pglib_opf_case179_goc')  ## redefine first case of A
    idxA = case_names.index('pglib_opf_case1354_pegase')  ## < 1000 buses
    idxB = case_names.index('pglib_opf_case2736sp_k')  ## 1354 - 2383 buses
    idxC = case_names.index('pglib_opf_case6468_rte')  ## 2383 - 4661 buses
    idxD = case_names.index('pglib_opf_case13659_pegase')  ## 6468 - 10000 buses
    idxE = case_names.index('pglib_opf_case13659_pegase') + 1  ## 13659 buses

    if arg == 'A':
        idx_list = list(range(idxA0,idxA))
    elif arg == 'B':
        idx_list = list(range(idxA,idxB))
    elif arg == 'C':
        idx_list = list(range(idxB,idxC))
    elif arg == 'D':
        idx_list = list(range(idxC,idxD))
    elif arg == 'E':
        idx_list = list(range(idxD,idxE))

    for idx in idx_list:
        submain(idx, show_plot=False, log_level=logging.WARNING)


def submain(idx=None, show_plot=False, log_level=logging.WARNING):
    """
    solves models and generates plots for test case at test_cases[idx] or a default case
    """

    logger = logging.getLogger('egret')
    logger.setLevel(log_level)

    # Select default case
    if idx is None:
#        test_case = join('../../../download/pglib-opf-master/', 'pglib_opf_case3_lmbd.m')
        test_case = join('../../../download/pglib-opf-master/', 'pglib_opf_case5_pjm.m')
#        test_case = join('../../download/pglib-opf-master/', 'pglib_opf_case30_ieee.m')
#        test_case = join('../../download/pglib-opf-master/', 'pglib_opf_case24_ieee_rts.m')
#        test_case = join('../../../download/pglib-opf-master/', 'pglib_opf_case118_ieee.m')
#        test_case = join('../../download/pglib-opf-master/', 'pglib_opf_case300_ieee.m')
    else:
        test_case=idx_to_test_case(idx)

    ## Model solves
    solve_approximation_models(test_case, test_model_list, init_min=0.9, init_max=1.1, steps=20)

    ## Generate summary data
    spu.create_full_summary(test_case, test_model_list, show_plot=show_plot)


if __name__ == '__main__':
    import sys

    if len(sys.argv[1:]) == 1:
        if sys.argv[1] == "A" or \
                sys.argv[1] == "B" or \
                sys.argv[1] == "C" or \
                sys.argv[1] == "D" or \
                sys.argv[1] == "E":
            main(sys.argv[1])
        else:
            submain(sys.argv[1])
    else:
        submain()

#    raise SyntaxError("Expecting a single string argument: test_cases0, test_cases1, test_cases2, test_cases3, or test_cases4")<|MERGE_RESOLUTION|>--- conflicted
+++ resolved
@@ -230,16 +230,13 @@
                 tmd['kwargs']['dcopf_model_generator'] = create_btheta_dcopf_model
 
             #tmd['kwargs']['include_pf_feasibility_slack'] = True
-<<<<<<< HEAD
 
         # settings to suppress non-lazy D-LOPF and C-LOPF models in large (>1,000 bus) cases
         dense_models = ['dlopf', 'clopf', 'plopf', 'ptdf']
         if any(dm in tm for dm in dense_models) and 'lazy' not in tm:
-            tm['suppress_large_cases'] = True
+            tmd['suppress_large_cases'] = True
         else:
-            tm['suppress_large_cases'] = False
-=======
->>>>>>> cf65926c
+            tmd['suppress_large_cases'] = False
 
         test_model_dict[tm] = copy.deepcopy(tmd)
 
