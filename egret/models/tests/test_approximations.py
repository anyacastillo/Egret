--- conflicted
+++ resolved
@@ -732,27 +732,6 @@
     print('...out: {}'.format(filename))
 
 
-<<<<<<< HEAD
-def get_solution_file_location(test_case):
-    _, case = os.path.split(test_case)
-    case, _ = os.path.splitext(case)
-    current_dir, current_file = os.path.split(os.path.realpath(__file__))
-    solution_location = os.path.join(current_dir, 'transmission_test_instances', 'approximation_solution_files', case)
-
-    return solution_location
-
-def get_summary_file_location(folder):
-    current_dir, current_file = os.path.split(os.path.realpath(__file__))
-    location = os.path.join(current_dir, 'transmission_test_instances','approximation_summary_files', folder)
-
-    if not os.path.exists(location):
-        os.makedirs(location)
-
-    return location
-
-=======
->>>>>>> 57aa20c3
-
 def create_testcase_directory(test_case):
     # directory locations
     cwd = os.getcwd()
