#  ___________________________________________________________________________
#
#  EGRET: Electrical Grid Research and Engineering Tools
#  Copyright 2019 National Technology & Engineering Solutions of Sandia, LLC
#  (NTESS). Under the terms of Contract DE-NA0003525 with NTESS, the U.S.
#  Government retains certain rights in this software.
#  This software is distributed under the Revised BSD License.
#  ___________________________________________________________________________

"""
This module provides functions that create the modules for typical ACOPF formulations.

#TODO: document this with examples
"""
import pyomo.environ as pe
import operator as op
import egret.model_library.transmission.tx_utils as tx_utils
import egret.model_library.transmission.tx_calc as tx_calc
import egret.model_library.transmission.bus as libbus
import egret.model_library.transmission.branch as libbranch
import egret.model_library.transmission.gen as libgen

from egret.model_library.defn import FlowType, CoordinateType
from egret.data.model_data import map_items, zip_items
from math import pi, radians


def _include_feasibility_slack(model, bus_attrs, gen_attrs, bus_p_loads, bus_q_loads, penalty=1000):
    import egret.model_library.decl as decl
    slack_init = {k: 0 for k in bus_attrs['names']}
    slack_bounds = {k: (0, sum(bus_p_loads.values())) for k in bus_attrs['names']}
    decl.declare_var('p_slack_pos', model=model, index_set=bus_attrs['names'],
                     initialize=slack_init, bounds=slack_bounds
                     )
    decl.declare_var('p_slack_neg', model=model, index_set=bus_attrs['names'],
                     initialize=slack_init, bounds=slack_bounds
                     )
    slack_bounds = {k: (0, sum(bus_q_loads.values())) for k in bus_attrs['names']}
    decl.declare_var('q_slack_pos', model=model, index_set=bus_attrs['names'],
                     initialize=slack_init, bounds=slack_bounds
                     )
    decl.declare_var('q_slack_neg', model=model, index_set=bus_attrs['names'],
                     initialize=slack_init, bounds=slack_bounds
                     )
    p_rhs_kwargs = {'include_feasibility_slack_pos':'p_slack_pos','include_feasibility_slack_neg':'p_slack_neg'}
    q_rhs_kwargs = {'include_feasibility_slack_pos':'q_slack_pos','include_feasibility_slack_neg':'q_slack_neg'}

    p_penalty = penalty * (max([gen_attrs['p_cost'][k]['values'][1] for k in gen_attrs['names']]) + 1)
    q_penalty = penalty * (max(gen_attrs.get('q_cost', gen_attrs['p_cost'])[k]['values'][1] for k in gen_attrs['names']) + 1)

    penalty_expr = sum(p_penalty * (model.p_slack_pos[bus_name] + model.p_slack_neg[bus_name])
                    + q_penalty * (model.q_slack_pos[bus_name] + model.q_slack_neg[bus_name])
                    for bus_name in bus_attrs['names'])
    return p_rhs_kwargs, q_rhs_kwargs, penalty_expr


def create_psv_acopf_model(model_data, include_feasibility_slack=False):
    md = model_data.clone_in_service()
    tx_utils.scale_ModelData_to_pu(md, inplace = True)

    gens = dict(md.elements(element_type='generator'))
    buses = dict(md.elements(element_type='bus'))
    branches = dict(md.elements(element_type='branch'))
    loads = dict(md.elements(element_type='load'))
    shunts = dict(md.elements(element_type='shunt'))

    gen_attrs = md.attributes(element_type='generator')
    bus_attrs = md.attributes(element_type='bus')
    branch_attrs = md.attributes(element_type='branch')
    load_attrs = md.attributes(element_type='load')
    shunt_attrs = md.attributes(element_type='shunt')

    inlet_branches_by_bus, outlet_branches_by_bus = \
        tx_utils.inlet_outlet_branches_by_bus(branches, buses)
    gens_by_bus = tx_utils.gens_by_bus(buses, gens)

    model = pe.ConcreteModel()

    ### declare (and fix) the loads at the buses
    bus_p_loads, bus_q_loads = tx_utils.dict_of_bus_loads(buses, loads)

    libbus.declare_var_pl(model, bus_attrs['names'], initialize=bus_p_loads)
    libbus.declare_var_ql(model, bus_attrs['names'], initialize=bus_q_loads)
    model.pl.fix()
    model.ql.fix()

    ### declare the fixed shunts at the buses
    bus_bs_fixed_shunts, bus_gs_fixed_shunts = tx_utils.dict_of_bus_fixed_shunts(buses, shunts)

    ### declare the polar voltages
    libbus.declare_var_vm(model, bus_attrs['names'], initialize=bus_attrs['vm'],
                          bounds=zip_items(bus_attrs['v_min'], bus_attrs['v_max'])
                          )

    va_bounds = {k: (-pi, pi) for k in bus_attrs['va']}
    libbus.declare_var_va(model, bus_attrs['names'], initialize=bus_attrs['va'],
                          bounds=va_bounds
                          )

    ### include the feasibility slack for the bus balances
    p_rhs_kwargs = {}
    q_rhs_kwargs = {}
    if include_feasibility_slack:
        p_rhs_kwargs, q_rhs_kwargs, penalty_expr = _include_feasibility_slack(model, bus_attrs, gen_attrs, bus_p_loads, bus_q_loads)

    ### fix the reference bus
    ref_bus = md.data['system']['reference_bus']
    ref_angle = md.data['system']['reference_bus_angle']
<<<<<<< HEAD
    if ref_angle != 0.0:
        raise ValueError('The PSV ACOPF formulation currently only supports'
                         ' a reference bus angle of 0 degrees, but an angle'
                         ' of {} degrees was found.'.format(ref_angle))
=======
    model.va[ref_bus].fix(radians(ref_angle))
>>>>>>> 2790b00a

    ### declare the generator real and reactive power
    pg_init = {k: (gen_attrs['p_min'][k] + gen_attrs['p_max'][k]) / 2.0 for k in gen_attrs['pg']}
    libgen.declare_var_pg(model, gen_attrs['names'], initialize=pg_init,
                          bounds=zip_items(gen_attrs['p_min'], gen_attrs['p_max'])
                          )

    qg_init = {k: (gen_attrs['q_min'][k] + gen_attrs['q_max'][k]) / 2.0 for k in gen_attrs['qg']}
    libgen.declare_var_qg(model, gen_attrs['names'], initialize=qg_init,
                          bounds=zip_items(gen_attrs['q_min'], gen_attrs['q_max'])
                          )

    ### declare the current flows in the branches
    vr_init = {k: bus_attrs['vm'][k] * pe.cos(bus_attrs['va'][k]) for k in bus_attrs['vm']}
    vj_init = {k: bus_attrs['vm'][k] * pe.sin(bus_attrs['va'][k]) for k in bus_attrs['vm']}
    s_max = {k: branches[k]['rating_long_term'] for k in branches.keys()}
    s_lbub = dict()
    for k in branches.keys():
        if s_max[k] is None:
            s_lbub[k] = (None, None)
        else:
            s_lbub[k] = (-s_max[k],s_max[k])
    pf_bounds = s_lbub
    pt_bounds = s_lbub
    qf_bounds = s_lbub
    qt_bounds = s_lbub
    pf_init = dict()
    pt_init = dict()
    qf_init = dict()
    qt_init = dict()
    for branch_name, branch in branches.items():
        from_bus = branch['from_bus']
        to_bus = branch['to_bus']
        y_matrix = tx_calc.calculate_y_matrix_from_branch(branch)
        ifr_init = tx_calc.calculate_ifr(vr_init[from_bus], vj_init[from_bus], vr_init[to_bus],
                                         vj_init[to_bus], y_matrix)
        ifj_init = tx_calc.calculate_ifj(vr_init[from_bus], vj_init[from_bus], vr_init[to_bus],
                                         vj_init[to_bus], y_matrix)
        itr_init = tx_calc.calculate_itr(vr_init[from_bus], vj_init[from_bus], vr_init[to_bus],
                                         vj_init[to_bus], y_matrix)
        itj_init = tx_calc.calculate_itj(vr_init[from_bus], vj_init[from_bus], vr_init[to_bus],
                                         vj_init[to_bus], y_matrix)
        pf_init[branch_name] = tx_calc.calculate_p(ifr_init, ifj_init, vr_init[from_bus], vj_init[from_bus])
        pt_init[branch_name] = tx_calc.calculate_p(itr_init, itj_init, vr_init[to_bus], vj_init[to_bus])
        qf_init[branch_name] = tx_calc.calculate_q(ifr_init, ifj_init, vr_init[from_bus], vj_init[from_bus])
        qt_init[branch_name] = tx_calc.calculate_q(itr_init, itj_init, vr_init[to_bus], vj_init[to_bus])

    libbranch.declare_var_pf(model=model,
                             index_set=branch_attrs['names'],
                             initialize=pf_init,
                             bounds=pf_bounds
                             )
    libbranch.declare_var_pt(model=model,
                             index_set=branch_attrs['names'],
                             initialize=pt_init,
                             bounds=pt_bounds
                             )
    libbranch.declare_var_qf(model=model,
                             index_set=branch_attrs['names'],
                             initialize=qf_init,
                             bounds=qf_bounds
                             )
    libbranch.declare_var_qt(model=model,
                             index_set=branch_attrs['names'],
                             initialize=qt_init,
                             bounds=qt_bounds
                             )

    ### declare the branch power flow constraints
    libbranch.declare_eq_branch_power(model=model,
                                      index_set=branch_attrs['names'],
                                      branches=branches,
                                      branch_attrs=branch_attrs,
                                      coordinate_type=CoordinateType.POLAR
                                      )

    ### declare the pq balances
    libbus.declare_eq_p_balance(model=model,
                                index_set=bus_attrs['names'],
                                bus_p_loads=bus_p_loads,
                                gens_by_bus=gens_by_bus,
                                bus_gs_fixed_shunts=bus_gs_fixed_shunts,
                                inlet_branches_by_bus=inlet_branches_by_bus,
                                outlet_branches_by_bus=outlet_branches_by_bus,
                                coordinate_type=CoordinateType.POLAR,
                                **p_rhs_kwargs
                                )

    libbus.declare_eq_q_balance(model=model,
                                index_set=bus_attrs['names'],
                                bus_q_loads=bus_q_loads,
                                gens_by_bus=gens_by_bus,
                                bus_bs_fixed_shunts=bus_bs_fixed_shunts,
                                inlet_branches_by_bus=inlet_branches_by_bus,
                                outlet_branches_by_bus=outlet_branches_by_bus,
                                coordinate_type=CoordinateType.POLAR,
                                **q_rhs_kwargs
                                )

    ### declare the thermal limits
    libbranch.declare_ineq_s_branch_thermal_limit(model=model,
                                                  index_set=branch_attrs['names'],
                                                  branches=branches,
                                                  s_thermal_limits=s_max,
                                                  flow_type=FlowType.POWER
                                                  )

    ### declare the voltage min and max inequalities
    libbus.declare_ineq_vm_bus_lbub(model=model,
                                    index_set=bus_attrs['names'],
                                    buses=buses,
                                    coordinate_type=CoordinateType.POLAR
                                    )

    ### declare angle difference limits on interconnected buses
    libbranch.declare_ineq_angle_diff_branch_lbub(model=model,
                                                  index_set=branch_attrs['names'],
                                                  branches=branches,
                                                  coordinate_type=CoordinateType.POLAR
                                                  )

    ### declare the generator cost objective
    libgen.declare_expression_pgqg_operating_cost(model=model,
                                                  index_set=gen_attrs['names'],
                                                  p_costs=gen_attrs['p_cost'],
                                                  q_costs=gen_attrs.get('q_cost', None)
                                                  )

    obj_expr = sum(model.pg_operating_cost[gen_name] for gen_name in model.pg_operating_cost)
    if include_feasibility_slack:
        obj_expr += penalty_expr
    if hasattr(model, 'qg_operating_cost'):
        obj_expr += sum(model.qg_operating_cost[gen_name] for gen_name in model.qg_operating_cost)

    model.obj = pe.Objective(expr=obj_expr)

    return model, md


def create_rsv_acopf_model(model_data, include_feasibility_slack=False):
    md = model_data.clone_in_service()
    tx_utils.scale_ModelData_to_pu(md, inplace = True)

    gens = dict(md.elements(element_type='generator'))
    buses = dict(md.elements(element_type='bus'))
    branches = dict(md.elements(element_type='branch'))
    loads = dict(md.elements(element_type='load'))
    shunts = dict(md.elements(element_type='shunt'))

    gen_attrs = md.attributes(element_type='generator')
    bus_attrs = md.attributes(element_type='bus')
    branch_attrs = md.attributes(element_type='branch')
    load_attrs = md.attributes(element_type='load')
    shunt_attrs = md.attributes(element_type='shunt')

    inlet_branches_by_bus, outlet_branches_by_bus = \
        tx_utils.inlet_outlet_branches_by_bus(branches, buses)
    gens_by_bus = tx_utils.gens_by_bus(buses, gens)

    model = pe.ConcreteModel()

    ### declare (and fix) the loads at the buses
    bus_p_loads, bus_q_loads = tx_utils.dict_of_bus_loads(buses, loads)

    libbus.declare_var_pl(model, bus_attrs['names'], initialize=bus_p_loads)
    libbus.declare_var_ql(model, bus_attrs['names'], initialize=bus_q_loads)
    model.pl.fix()
    model.ql.fix()

    ### declare the fixed shunts at the buses
    bus_bs_fixed_shunts, bus_gs_fixed_shunts = tx_utils.dict_of_bus_fixed_shunts(buses, shunts)

    ### declare the rectangular voltages
    neg_v_max = map_items(op.neg, bus_attrs['v_max'])
    vr_init = {k: bus_attrs['vm'][k] * pe.cos(bus_attrs['va'][k]) for k in bus_attrs['vm']}
    libbus.declare_var_vr(model, bus_attrs['names'], initialize=vr_init,
                          bounds=zip_items(neg_v_max, bus_attrs['v_max'])
                          )

    vj_init = {k: bus_attrs['vm'][k] * pe.sin(bus_attrs['va'][k]) for k in bus_attrs['vm']}
    libbus.declare_var_vj(model, bus_attrs['names'], initialize=vj_init,
                          bounds=zip_items(neg_v_max, bus_attrs['v_max'])
                          )

    ### include the feasibility slack for the bus balances
    p_rhs_kwargs = {}
    q_rhs_kwargs = {}
    if include_feasibility_slack:
        p_rhs_kwargs, q_rhs_kwargs, penalty_expr = _include_feasibility_slack(model, bus_attrs, gen_attrs, bus_p_loads, bus_q_loads)

    ### fix the reference bus
    ref_bus = md.data['system']['reference_bus']
    ref_angle = md.data['system']['reference_bus_angle']
    if ref_angle != 0.0:
        libbus.declare_eq_ref_bus_nonzero(model, ref_angle, ref_bus)
    else:
        model.vj[ref_bus].fix(0.0)
        model.vr[ref_bus].setlb(0.0)

    ### declare the generator real and reactive power
    pg_init = {k: (gen_attrs['p_min'][k] + gen_attrs['p_max'][k]) / 2.0 for k in gen_attrs['pg']}
    libgen.declare_var_pg(model, gen_attrs['names'], initialize=pg_init,
                          bounds=zip_items(gen_attrs['p_min'], gen_attrs['p_max'])
                          )

    qg_init = {k: (gen_attrs['q_min'][k] + gen_attrs['q_max'][k]) / 2.0 for k in gen_attrs['qg']}
    libgen.declare_var_qg(model, gen_attrs['names'], initialize=qg_init,
                          bounds=zip_items(gen_attrs['q_min'], gen_attrs['q_max'])
                          )

    ### declare the current flows in the branches
    s_max = {k: branches[k]['rating_long_term'] for k in branches.keys()}
    s_lbub = dict()
    for k in branches.keys():
        if s_max[k] is None:
            s_lbub[k] = (None, None)
        else:
            s_lbub[k] = (-s_max[k],s_max[k])
    pf_bounds = s_lbub
    pt_bounds = s_lbub
    qf_bounds = s_lbub
    qt_bounds = s_lbub
    pf_init = dict()
    pt_init = dict()
    qf_init = dict()
    qt_init = dict()
    for branch_name, branch in branches.items():
        from_bus = branch['from_bus']
        to_bus = branch['to_bus']
        y_matrix = tx_calc.calculate_y_matrix_from_branch(branch)
        ifr_init = tx_calc.calculate_ifr(vr_init[from_bus], vj_init[from_bus], vr_init[to_bus],
                                         vj_init[to_bus], y_matrix)
        ifj_init = tx_calc.calculate_ifj(vr_init[from_bus], vj_init[from_bus], vr_init[to_bus],
                                         vj_init[to_bus], y_matrix)
        itr_init = tx_calc.calculate_itr(vr_init[from_bus], vj_init[from_bus], vr_init[to_bus],
                                         vj_init[to_bus], y_matrix)
        itj_init = tx_calc.calculate_itj(vr_init[from_bus], vj_init[from_bus], vr_init[to_bus],
                                         vj_init[to_bus], y_matrix)
        pf_init[branch_name] = tx_calc.calculate_p(ifr_init, ifj_init, vr_init[from_bus], vj_init[from_bus])
        pt_init[branch_name] = tx_calc.calculate_p(itr_init, itj_init, vr_init[to_bus], vj_init[to_bus])
        qf_init[branch_name] = tx_calc.calculate_q(ifr_init, ifj_init, vr_init[from_bus], vj_init[from_bus])
        qt_init[branch_name] = tx_calc.calculate_q(itr_init, itj_init, vr_init[to_bus], vj_init[to_bus])

    libbranch.declare_var_pf(model=model,
                             index_set=branch_attrs['names'],
                             initialize=pf_init,
                             bounds=pf_bounds
                             )
    libbranch.declare_var_pt(model=model,
                             index_set=branch_attrs['names'],
                             initialize=pt_init,
                             bounds=pt_bounds
                             )
    libbranch.declare_var_qf(model=model,
                             index_set=branch_attrs['names'],
                             initialize=qf_init,
                             bounds=qf_bounds
                             )
    libbranch.declare_var_qt(model=model,
                             index_set=branch_attrs['names'],
                             initialize=qt_init,
                             bounds=qt_bounds
                             )

    ### declare the branch power flow constraints
    libbranch.declare_eq_branch_power(model=model,
                                      index_set=branch_attrs['names'],
                                      branches=branches,
                                      branch_attrs=branch_attrs,
                                      coordinate_type=CoordinateType.RECTANGULAR
                                      )

    ### declare the pq balances
    libbus.declare_eq_p_balance(model=model,
                                index_set=bus_attrs['names'],
                                bus_p_loads=bus_p_loads,
                                gens_by_bus=gens_by_bus,
                                bus_gs_fixed_shunts=bus_gs_fixed_shunts,
                                inlet_branches_by_bus=inlet_branches_by_bus,
                                outlet_branches_by_bus=outlet_branches_by_bus,
                                coordinate_type=CoordinateType.RECTANGULAR,
                                **p_rhs_kwargs
                                )

    libbus.declare_eq_q_balance(model=model,
                                index_set=bus_attrs['names'],
                                bus_q_loads=bus_q_loads,
                                gens_by_bus=gens_by_bus,
                                bus_bs_fixed_shunts=bus_bs_fixed_shunts,
                                inlet_branches_by_bus=inlet_branches_by_bus,
                                outlet_branches_by_bus=outlet_branches_by_bus,
                                coordinate_type=CoordinateType.RECTANGULAR,
                                **q_rhs_kwargs
                                )

    ### declare the thermal limits
    libbranch.declare_ineq_s_branch_thermal_limit(model=model,
                                                  index_set=branch_attrs['names'],
                                                  branches=branches,
                                                  s_thermal_limits=s_max,
                                                  flow_type=FlowType.POWER
                                                  )

    ### declare the voltage min and max inequalities
    libbus.declare_ineq_vm_bus_lbub(model=model,
                                    index_set=bus_attrs['names'],
                                    buses=buses,
                                    coordinate_type=CoordinateType.RECTANGULAR
                                    )

    ### declare angle difference limits on interconnected buses
    libbranch.declare_ineq_angle_diff_branch_lbub(model=model,
                                                  index_set=branch_attrs['names'],
                                                  branches=branches,
                                                  coordinate_type=CoordinateType.RECTANGULAR
                                                  )

    ### declare the generator cost objective
    libgen.declare_expression_pgqg_operating_cost(model=model,
                                                  index_set=gen_attrs['names'],
                                                  p_costs=gen_attrs['p_cost'],
                                                  q_costs=gen_attrs.get('q_cost', None)
                                                  )

    obj_expr = sum(model.pg_operating_cost[gen_name] for gen_name in model.pg_operating_cost)
    if include_feasibility_slack:
        obj_expr += penalty_expr
    if hasattr(model, 'qg_operating_cost'):
        obj_expr += sum(model.qg_operating_cost[gen_name] for gen_name in model.qg_operating_cost)

    model.obj = pe.Objective(expr=obj_expr)

    return model, md


def create_riv_acopf_model(model_data, include_feasibility_slack=False):
    md = model_data.clone_in_service()
    tx_utils.scale_ModelData_to_pu(md, inplace = True)

    gens = dict(md.elements(element_type='generator'))
    buses = dict(md.elements(element_type='bus'))
    branches = dict(md.elements(element_type='branch'))
    loads = dict(md.elements(element_type='load'))
    shunts = dict(md.elements(element_type='shunt'))

    gen_attrs = md.attributes(element_type='generator')
    bus_attrs = md.attributes(element_type='bus')
    branch_attrs = md.attributes(element_type='branch')
    load_attrs = md.attributes(element_type='load')
    shunt_attrs = md.attributes(element_type='shunt')

    inlet_branches_by_bus, outlet_branches_by_bus = \
        tx_utils.inlet_outlet_branches_by_bus(branches, buses)
    gens_by_bus = tx_utils.gens_by_bus(buses, gens)

    model = pe.ConcreteModel()

    ### declare (and fix) the loads at the buses
    bus_p_loads, bus_q_loads = tx_utils.dict_of_bus_loads(buses, loads)

    libbus.declare_var_pl(model, bus_attrs['names'], initialize=bus_p_loads)
    libbus.declare_var_ql(model, bus_attrs['names'], initialize=bus_q_loads)
    model.pl.fix()
    model.ql.fix()

    ### declare the fixed shunts at the buses
    bus_bs_fixed_shunts, bus_gs_fixed_shunts = tx_utils.dict_of_bus_fixed_shunts(buses, shunts)

    ### declare the rectangular voltages
    neg_v_max = map_items(op.neg, bus_attrs['v_max'])
    vr_init = {k: bus_attrs['vm'][k] * pe.cos(bus_attrs['va'][k]) for k in bus_attrs['vm']}
    libbus.declare_var_vr(model, bus_attrs['names'], initialize=vr_init,
                          bounds=zip_items(neg_v_max, bus_attrs['v_max'])
                          )

    vj_init = {k: bus_attrs['vm'][k] * pe.sin(bus_attrs['va'][k]) for k in bus_attrs['vm']}
    libbus.declare_var_vj(model, bus_attrs['names'], initialize=vj_init,
                          bounds=zip_items(neg_v_max, bus_attrs['v_max'])
                          )

    ### include the feasibility slack for the bus balances
    p_rhs_kwargs = {}
    q_rhs_kwargs = {}
    if include_feasibility_slack:
        p_rhs_kwargs, q_rhs_kwargs, penalty_expr = _include_feasibility_slack(model, bus_attrs, gen_attrs, bus_p_loads, bus_q_loads)

    ### fix the reference bus
    ref_bus = md.data['system']['reference_bus']
    ref_angle = md.data['system']['reference_bus_angle']
    if ref_angle != 0.0:
        libbus.declare_eq_ref_bus_nonzero(model, ref_angle, ref_bus)
    else:
        model.vj[ref_bus].fix(0.0)
        model.vr[ref_bus].setlb(0.0)

    ### declare the generator real and reactive power
    pg_init = {k: (gen_attrs['p_min'][k] + gen_attrs['p_max'][k]) / 2.0 for k in gen_attrs['pg']}
    libgen.declare_var_pg(model, gen_attrs['names'], initialize=pg_init,
                          bounds=zip_items(gen_attrs['p_min'], gen_attrs['p_max'])
                          )

    qg_init = {k: (gen_attrs['q_min'][k] + gen_attrs['q_max'][k]) / 2.0 for k in gen_attrs['qg']}
    libgen.declare_var_qg(model, gen_attrs['names'], initialize=qg_init,
                          bounds=zip_items(gen_attrs['q_min'], gen_attrs['q_max'])
                          )

    ### declare the current flows in the branches
    branch_currents = tx_utils.dict_of_branch_currents(branches, buses)
    s_max = {k: branches[k]['rating_long_term'] for k in branches.keys()}
    if_bounds = dict()
    it_bounds = dict()
    ifr_init = dict()
    ifj_init = dict()
    itr_init = dict()
    itj_init = dict()
    for branch_name, branch in branches.items():
        from_bus = branch['from_bus']
        to_bus = branch['to_bus']
        y_matrix = tx_calc.calculate_y_matrix_from_branch(branch)
        ifr_init[branch_name] = tx_calc.calculate_ifr(vr_init[from_bus], vj_init[from_bus], vr_init[to_bus],
                                                      vj_init[to_bus], y_matrix)
        ifj_init[branch_name] = tx_calc.calculate_ifj(vr_init[from_bus], vj_init[from_bus], vr_init[to_bus],
                                                      vj_init[to_bus], y_matrix)
        itr_init[branch_name] = tx_calc.calculate_itr(vr_init[from_bus], vj_init[from_bus], vr_init[to_bus],
                                                      vj_init[to_bus], y_matrix)
        itj_init[branch_name] = tx_calc.calculate_itj(vr_init[from_bus], vj_init[from_bus], vr_init[to_bus],
                                                      vj_init[to_bus], y_matrix)
        if s_max[branch_name] is None:
            if_bounds[branch_name] = (None, None)
            it_bounds[branch_name] = (None, None)
        else:
            if_max = s_max[branch_name] / buses[branches[branch_name]['from_bus']]['v_min']
            it_max = s_max[branch_name] / buses[branches[branch_name]['to_bus']]['v_min']
            if_bounds[branch_name] = (-if_max, if_max)
            it_bounds[branch_name] = (-it_max, it_max)

    libbranch.declare_var_ifr(model=model,
                              index_set=branch_attrs['names'],
                              initialize=ifr_init,
                              bounds=if_bounds
                              )
    libbranch.declare_var_ifj(model=model,
                              index_set=branch_attrs['names'],
                              initialize=ifj_init,
                              bounds=if_bounds
                              )
    libbranch.declare_var_itr(model=model,
                              index_set=branch_attrs['names'],
                              initialize=itr_init,
                              bounds=it_bounds
                              )
    libbranch.declare_var_itj(model=model,
                              index_set=branch_attrs['names'],
                              initialize=itj_init,
                              bounds=it_bounds
                              )

    ir_init = dict()
    ij_init = dict()
    for bus_name, bus in buses.items():
        ir_expr = sum([ifr_init[branch_name] for branch_name in outlet_branches_by_bus[bus_name]])
        ir_expr += sum([itr_init[branch_name] for branch_name in inlet_branches_by_bus[bus_name]])
        ij_expr = sum([ifj_init[branch_name] for branch_name in outlet_branches_by_bus[bus_name]])
        ij_expr += sum([itj_init[branch_name] for branch_name in inlet_branches_by_bus[bus_name]])

        if bus_gs_fixed_shunts[bus_name] != 0.0:
            ir_expr += bus_gs_fixed_shunts[bus_name] * vr_init[bus_name]
            ij_expr += bus_gs_fixed_shunts[bus_name] * vj_init[bus_name]
        if bus_bs_fixed_shunts[bus_name] != 0.0:
            ir_expr += bus_bs_fixed_shunts[bus_name] * vj_init[bus_name]
            ij_expr += bus_bs_fixed_shunts[bus_name] * vr_init[bus_name]

        ir_init[bus_name] = ir_expr
        ij_init[bus_name] = ij_expr

    # TODO: Implement better bounds (?) for these aggregated variables -- note, these are unbounded in old Egret
    libbus.declare_var_ir_aggregation_at_bus(model=model,
                                             index_set=bus_attrs['names'],
                                             initialize=ir_init,
                                             bounds=(None,None)
                                             )
    libbus.declare_var_ij_aggregation_at_bus(model=model,
                                             index_set=bus_attrs['names'],
                                             initialize=ij_init,
                                             bounds=(None,None)
                                             )

    ### declare the branch current flow constraints
    libbranch.declare_eq_branch_current(model=model,
                                        index_set=branch_attrs['names'],
                                        branches=branches
                                        )

    ### declare the ir/ij_aggregation constraints
    libbus.declare_eq_i_aggregation_at_bus(model=model,
                                           index_set=bus_attrs['names'],
                                           bus_bs_fixed_shunts=bus_bs_fixed_shunts,
                                           bus_gs_fixed_shunts=bus_gs_fixed_shunts,
                                           inlet_branches_by_bus=inlet_branches_by_bus,
                                           outlet_branches_by_bus=outlet_branches_by_bus
                                           )

    ### declare the pq balances
    libbus.declare_eq_p_balance_with_i_aggregation(model=model,
                                                   index_set=bus_attrs['names'],
                                                   bus_p_loads=bus_p_loads,
                                                   gens_by_bus=gens_by_bus,
                                                   **p_rhs_kwargs
                                                   )

    libbus.declare_eq_q_balance_with_i_aggregation(model=model,
                                                   index_set=bus_attrs['names'],
                                                   bus_q_loads=bus_q_loads,
                                                   gens_by_bus=gens_by_bus,
                                                   **q_rhs_kwargs
                                                   )

    ### declare the thermal limits
    libbranch.declare_ineq_s_branch_thermal_limit(model=model,
                                                  index_set=branch_attrs['names'],
                                                  branches=branches,
                                                  s_thermal_limits=s_max,
                                                  flow_type=FlowType.CURRENT
                                                  )

    ### declare the voltage min and max inequalities
    libbus.declare_ineq_vm_bus_lbub(model=model,
                                    index_set=bus_attrs['names'],
                                    buses=buses,
                                    coordinate_type=CoordinateType.RECTANGULAR
                                    )

    ### declare angle difference limits on interconnected buses
    libbranch.declare_ineq_angle_diff_branch_lbub(model=model,
                                                  index_set=branch_attrs['names'],
                                                  branches=branches,
                                                  coordinate_type=CoordinateType.RECTANGULAR
                                                  )

    ### declare the generator cost objective
    libgen.declare_expression_pgqg_operating_cost(model=model,
                                                  index_set=gen_attrs['names'],
                                                  p_costs=gen_attrs['p_cost'],
                                                  q_costs=gen_attrs.get('q_cost', None)
                                                  )

    obj_expr = sum(model.pg_operating_cost[gen_name] for gen_name in model.pg_operating_cost)
    if include_feasibility_slack:
        obj_expr += penalty_expr
    if hasattr(model, 'qg_operating_cost'):
        obj_expr += sum(model.qg_operating_cost[gen_name] for gen_name in model.qg_operating_cost)

    model.obj = pe.Objective(expr=obj_expr)

    return model, md


def _load_solution_to_model_data(m, md):
    from pyomo.environ import value
    from egret.model_library.transmission.tx_utils import unscale_ModelData_to_pu

    # save results data to ModelData object
    gens = dict(md.elements(element_type='generator'))
    buses = dict(md.elements(element_type='bus'))
    branches = dict(md.elements(element_type='branch'))

    md.data['system']['total_cost'] = value(m.obj)

    for g,g_dict in gens.items():
        g_dict['pg'] = value(m.pg[g])
        g_dict['qg'] = value(m.qg[g])

    for b,b_dict in buses.items():
        b_dict['lmp'] = value(m.dual[m.eq_p_balance[b]])
        b_dict['qlmp'] = value(m.dual[m.eq_q_balance[b]])
        b_dict['pl'] = value(m.pl[b])
        b_dict['ql'] = value(m.ql[b])
        if hasattr(m, 'vj'):
            b_dict['vm'] = tx_calc.calculate_vm_from_vj_vr(value(m.vj[b]), value(m.vr[b]))
            b_dict['va'] = tx_calc.calculate_va_from_vj_vr(value(m.vj[b]), value(m.vr[b]))
        else:
            b_dict['vm'] = value(m.vm[b])
            b_dict['va'] = value(m.va[b])

    for k, k_dict in branches.items():
        if hasattr(m,'pf'):
            k_dict['pf'] = value(m.pf[k])
            k_dict['pt'] = value(m.pt[k])
            k_dict['qf'] = value(m.qf[k])
            k_dict['qt'] = value(m.qt[k])

        if hasattr(m,'irf'):
            b = k_dict['from_bus']
            k_dict['pf'] = value(tx_calc.calculate_p(value(m.ifr[k]), value(m.ifj[k]), value(m.vr[b]), value(m.vj[b])))
            k_dict['qf'] = value(tx_calc.calculate_q(value(m.ifr[k]), value(m.ifj[k]), value(m.vr[b]), value(m.vj[b])))
            b = k_dict['to_bus']
            k_dict['pt'] = value(tx_calc.calculate_p(value(m.itr[k]), value(m.itj[k]), value(m.vr[b]), value(m.vj[b])))
            k_dict['qt'] = value(tx_calc.calculate_q(value(m.itr[k]), value(m.itj[k]), value(m.vr[b]), value(m.vj[b])))


    unscale_ModelData_to_pu(md, inplace=True)

    return

def solve_acopf(model_data,
                solver,
                timelimit = None,
                solver_tee = True,
                symbolic_solver_labels = False,
                options = None,
                acopf_model_generator = create_psv_acopf_model,
                return_model = False,
                return_results = False,
                **kwargs):
    '''
    Create and solve a new acopf model

    Parameters
    ----------
    model_data : egret.data.ModelData
        An egret ModelData object with the appropriate data loaded.
    solver : str or pyomo.opt.base.solvers.OptSolver
        Either a string specifying a pyomo solver name, or an instantiated pyomo solver
    timelimit : float (optional)
        Time limit for dcopf run. Default of None results in no time
        limit being set.
    solver_tee : bool (optional)
        Display solver log. Default is True.
    symbolic_solver_labels : bool (optional)
        Use symbolic solver labels. Useful for debugging; default is False.
    options : dict (optional)
        Other options to pass into the solver. Default is dict().
    acopf_model_generator : function (optional)
        Function for generating the acopf model. Default is
        egret.models.acopf.create_psv_acopf_model
    return_model : bool (optional)
        If True, returns the pyomo model object
    return_results : bool (optional)
        If True, returns the pyomo results object
    kwargs : dictionary (optional)
        Additional arguments for building model
    '''

    import pyomo.environ as pe
    from egret.common.solver_interface import _solve_model

    m, md = acopf_model_generator(model_data, **kwargs)

    m.dual = pe.Suffix(direction=pe.Suffix.IMPORT)

    m, results, _ = _solve_model(m,solver,timelimit=timelimit,solver_tee=solver_tee,
                              symbolic_solver_labels=symbolic_solver_labels,options=options)

    _load_solution_to_model_data(m, md)
    #m.pprint()

    if return_model and return_results:
        return md, m, results
    elif return_model:
        return md, m
    elif return_results:
        return md, results
    return md

if __name__ == '__main__':
    import os
    from egret.parsers.matpower_parser import create_ModelData

    path = os.path.dirname(__file__)
<<<<<<< HEAD
    filename = 'pglib_opf_case3_lmbd.m'
    matpower_file = os.path.join(path, '../../download/pglib-opf/', filename)
    md = create_ModelData(matpower_file)
    kwargs = {'include_feasibility_slack':False}
    md = solve_acopf(md, "ipopt",**kwargs)
=======
    filename = 'pglib_opf_case14_ieee.m'
    matpower_file = os.path.join(path, '../../download/pglib-opf/', filename)
    model_data = create_ModelData(matpower_file)
    kwargs = {'include_feasibility_slack':False}
    md,m,results = solve_acopf(model_data, "ipopt",acopf_model_generator=create_psv_acopf_model,return_model=True, return_results=True,**kwargs)
    md,m,results = solve_acopf(model_data, "ipopt",acopf_model_generator=create_rsv_acopf_model,return_model=True, return_results=True,**kwargs)
    md,m,results = solve_acopf(model_data, "ipopt",acopf_model_generator=create_riv_acopf_model,return_model=True, return_results=True,**kwargs)

>>>>>>> 2790b00a
<|MERGE_RESOLUTION|>--- conflicted
+++ resolved
@@ -106,14 +106,7 @@
     ### fix the reference bus
     ref_bus = md.data['system']['reference_bus']
     ref_angle = md.data['system']['reference_bus_angle']
-<<<<<<< HEAD
-    if ref_angle != 0.0:
-        raise ValueError('The PSV ACOPF formulation currently only supports'
-                         ' a reference bus angle of 0 degrees, but an angle'
-                         ' of {} degrees was found.'.format(ref_angle))
-=======
     model.va[ref_bus].fix(radians(ref_angle))
->>>>>>> 2790b00a
 
     ### declare the generator real and reactive power
     pg_init = {k: (gen_attrs['p_min'][k] + gen_attrs['p_max'][k]) / 2.0 for k in gen_attrs['pg']}
@@ -783,13 +776,6 @@
     from egret.parsers.matpower_parser import create_ModelData
 
     path = os.path.dirname(__file__)
-<<<<<<< HEAD
-    filename = 'pglib_opf_case3_lmbd.m'
-    matpower_file = os.path.join(path, '../../download/pglib-opf/', filename)
-    md = create_ModelData(matpower_file)
-    kwargs = {'include_feasibility_slack':False}
-    md = solve_acopf(md, "ipopt",**kwargs)
-=======
     filename = 'pglib_opf_case14_ieee.m'
     matpower_file = os.path.join(path, '../../download/pglib-opf/', filename)
     model_data = create_ModelData(matpower_file)
@@ -797,5 +783,3 @@
     md,m,results = solve_acopf(model_data, "ipopt",acopf_model_generator=create_psv_acopf_model,return_model=True, return_results=True,**kwargs)
     md,m,results = solve_acopf(model_data, "ipopt",acopf_model_generator=create_rsv_acopf_model,return_model=True, return_results=True,**kwargs)
     md,m,results = solve_acopf(model_data, "ipopt",acopf_model_generator=create_riv_acopf_model,return_model=True, return_results=True,**kwargs)
-
->>>>>>> 2790b00a
