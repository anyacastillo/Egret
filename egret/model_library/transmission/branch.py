--- conflicted
+++ resolved
@@ -361,13 +361,8 @@
                 g * (m.dva[branch_name])**2
 
 
-<<<<<<< HEAD
-def declare_eq_branch_power_ptdf_approx(model, index_set, branches, bus_p_loads, gens_by_bus, bus_gs_fixed_shunts,
-                                        include_constant_term = False, ptdf_tol = None,
-=======
 def declare_eq_branch_power_ptdf_approx(model, index_set, branches, buses, bus_p_loads, gens_by_bus,
                                         bus_gs_fixed_shunts, ptdf_tol = 1e-10,
->>>>>>> 2790b00a
                                         approximation_type = ApproximationType.PTDF):
     """
     Create the equality constraints for power (from PTDF approximation)
@@ -428,12 +423,7 @@
             m.pf[branch_name] == expr
 
 
-<<<<<<< HEAD
-def declare_eq_branch_loss_ptdf_approx(model, index_set, branches, bus_p_loads, gens_by_bus, bus_gs_fixed_shunts,
-                                       include_constant_term = True, ptdf_tol = None):
-=======
 def declare_eq_branch_loss_ptdf_approx(model, index_set, branches, buses, bus_p_loads, gens_by_bus, bus_gs_fixed_shunts, ldf_tol = 1e-10):
->>>>>>> 2790b00a
     """
     Create the equality constraints for losses (from PTDF approximation)
     in the branch
@@ -447,12 +437,6 @@
         branch = branches[branch_name]
         expr = 0
 
-<<<<<<< HEAD
-        ldf = branch['ldf']
-        for bus_name, coef in ldf.items():
-            if ptdf_tol and abs(coef) < ptdf_tol:
-                coef = 0.
-=======
         if branch['branch_type'] == 'transformer':
             tau = branch['transformer_tap_ratio']
             shift = math.radians(branch['transformer_phase_shift'])
@@ -466,7 +450,6 @@
             bus = buses[bus_name]
             phi_loss_from = bus['phi_loss_from']
             phi_loss_to = bus['phi_loss_to']
->>>>>>> 2790b00a
 
             if bus_gs_fixed_shunts[bus_name] != 0.0:
                 expr -= coef * bus_gs_fixed_shunts[bus_name]
@@ -477,10 +460,6 @@
             for gen_name in gens_by_bus[bus_name]:
                 expr += coef * m.pg[gen_name]
 
-<<<<<<< HEAD
-        if include_constant_term:
-            expr += branch['ldf_c']
-=======
             for _, phi_loss in phi_loss_from.items():
                 expr += coef * phi_loss
 
@@ -488,7 +467,6 @@
                 expr -= coef * phi_loss
 
         expr += branch['ldf_c']
->>>>>>> 2790b00a
 
         m.eq_pfl_branch[branch_name] = \
             m.pfl[branch_name] == expr
