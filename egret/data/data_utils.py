#  ___________________________________________________________________________
#
#  EGRET: Electrical Grid Research and Engineering Tools
#  Copyright 2019 National Technology & Engineering Solutions of Sandia, LLC
#  (NTESS). Under the terms of Contract DE-NA0003525 with NTESS, the U.S.
#  Government retains certain rights in this software.
#  This software is distributed under the Revised BSD License.
#  ___________________________________________________________________________

"""
This module contains several helper functions and classes that are useful when
modifying the data dictionary
"""
<<<<<<< HEAD
from egret.model_library.transmission.tx_opt import calculate_ptdf, calculate_ptdf_ldf, calculate_qtdf_ldf_vdf, \
    calculate_phi_constant, calculate_phi_loss_constant, calculate_phi_q_constant, \
    calculate_phi_loss_q_constant
from egret.model_library.defn import BasePointType, SensitivityCalculationMethod, ApproximationType


def create_dicts_of_fdf(md, base_point=BasePointType.SOLUTION, calculation_method=SensitivityCalculationMethod.INVERT):
    create_dicts_of_ptdf_losses(md,base_point,calculation_method)
    create_dicts_of_qtdf_losses(md,base_point,calculation_method)


def create_dicts_of_ptdf(md, base_point=BasePointType.FLATSTART, calculation_method=SensitivityCalculationMethod.INVERT):

    ptdf = calculate_ptdf(md,base_point,calculation_method)

    branches = dict(md.elements(element_type='branch'))
    branch_attrs = md.attributes(element_type='branch')
    bus_attrs = md.attributes(element_type='bus')

    phi_from, phi_to = calculate_phi_constant(branches,branch_attrs['names'],bus_attrs['names'],ApproximationType.PTDF)
=======
import abc
import pickle
import numpy as np
import egret.model_library.transmission.tx_calc as tx_calc

from egret.model_library.defn import BasePointType, ApproximationType
from math import radians

def get_ptdf_potentially_from_file(ptdf_options, branches_keys, buses_keys):
    '''
    small loop to get a PTDF matrix previously pickled, 
    returns None if not found
    '''

    PTDF = None
    PTDF_pickle = None
    if ptdf_options['load_from'] is not None:
        try:
            PTDF_pickle = pickle.load(open(ptdf_options['load_from'], 'rb'))
        except:
            print("Error loading PTDF matrix from pickle file, calculating from start")

    if PTDF_pickle is not None:
        ## This may be a dict of data_utils.PTDFMatrix objects or just an object
        if isinstance(PTDF_pickle, dict):
            for key, PTDFo in PTDF_pickle.items():
                if _is_consistent_ptdfm(PTDFo, branches_keys, buses_keys):
                    PTDF = PTDFo
        ## could be a single ptdf dict
        else:
            if _is_consistent_ptdfm(PTDF_pickle, branches_keys, buses_keys):
                PTDF = PTDF_pickle

    return PTDF

def write_ptdf_potentially_to_file(ptdf_options, PTDF):
    if ptdf_options['save_to'] is not None:
        pickle.dump(PTDF, open(ptdf_options['save_to'], 'wb'))

def _is_consistent_ptdfm(ptdf_mat, branches_keys, buses_keys):
    '''
    Checks the branches and buses keys for agreement when loading
    PTDF matrix from disk.

    Parameters
    ----------
    ptdf_mat : PTDFMatrix or PTDFLossesMatrix
    branches_keys : iterable of branches
    buses_keys : iterable of buses


    Returns
    ------
    bool : True if the branches_keys and buses_keys are consistent
           with those in the object ptdf_mat

    '''
    return ( set(branches_keys) == set(ptdf_mat.branches_keys) and \
             set(buses_keys) == set(ptdf_mat.buses_keys) )

class PTDFMatrix(object):
    '''
    This is a helper 
    '''
    def __init__(self, branches, buses, reference_bus, base_point,
                        branches_keys = None, buses_keys = None):
        '''
        Creates a new _PTDFMaxtrixManager object to provide
        some useful methods for interfacing with Egret pyomo models

        Parameters
        ----------
        '''
        self._branches = branches
        self._buses = buses
        self._reference_bus = reference_bus
        self._base_point = base_point
        if branches_keys is None:
            self.branches_keys = tuple(branches.keys())
        else:
            self.branches_keys = tuple(branches_keys)
        if buses_keys is None:
            self.buses_keys = tuple(buses.keys())
        else:
            self.buses_keys = tuple(buses_keys)
        self._branchname_to_index_map = {branch_n : i for i, branch_n in enumerate(self.branches_keys)}
        self._busname_to_index_map = {bus_n : j for j, bus_n in enumerate(self.buses_keys)}

        self.branch_limits_array = np.fromiter((branches[branch]['rating_long_term'] for branch in self.branches_keys), float, count=len(self.branches_keys))
        self.branch_limits_array.flags.writeable = False

        self._base_point = base_point
        self._calculate()

        ## for lazy PTDF
        self.enforced_branch_limits = None

    def _calculate(self):
        self._calculate_ptdf()
        self._calculate_phi_adjust()
        self._calculate_phase_shift()

    def _calculate_ptdf(self):
        '''
        do the PTDF calculation
        '''
        ## calculate and store the PTDF matrix
        PTDFM = tx_calc.calculate_ptdf(self._branches,self._buses,self.branches_keys,self.buses_keys,self._reference_bus,self._base_point,
                                        mapping_bus_to_idx=self._busname_to_index_map)

        self.PTDFM = PTDFM

        ## protect the array using numpy
        self.PTDFM.flags.writeable = False

    def _calculate_phi_from_phi_to(self):
        return tx_calc.calculate_phi_constant(self._branches,self.branches_keys,self.buses_keys,ApproximationType.PTDF, mapping_bus_to_idx=self._busname_to_index_map)

    def _calculate_phi_adjust(self):
        phi_from, phi_to = self._calculate_phi_from_phi_to()
        
        ## hold onto these for line outages
        self._phi_from = phi_from
        self._phi_to = phi_to

        phi_adjust_array = phi_from-phi_to

        ## sum across the rows to get the total impact, and convert
        ## to dense for fast operations later
        self.phi_adjust_array = phi_adjust_array.sum(axis=1).T.A[0]

        ## protect the array using numpy
        self.phi_adjust_array.flags.writeable = False

    def _calculate_phase_shift(self):
        
        phase_shift_array = np.fromiter(( -(1/branch['reactance']) * (radians(branch['transformer_phase_shift'])/branch['transformer_tap_ratio']) if (branch['branch_type'] == 'transformer') else 0. for branch in (self._branches[bn] for bn in self.branches_keys)), float, count=len(self.branches_keys))

        self.phase_shift_array = phase_shift_array
        ## protect the array using numpy
        self.phase_shift_array.flags.writeable = False

    def get_branch_ptdf_iterator(self, branch_name):
        row_idx = self._branchname_to_index_map[branch_name]
        ## get the row slice
        PTDF_row = self.PTDFM[row_idx]
        yield from zip(self.buses_keys, PTDF_row)

    def get_branch_ptdf_abs_max(self, branch_name):
        row_idx = self._branchname_to_index_map[branch_name]
        ## get the row slice
        PTDF_row = self.PTDFM[row_idx]
        return np.abs(PTDF_row).max()

    def get_branch_phase_shift(self, branch_name):
        return self.phase_shift_array[self._branchname_to_index_map[branch_name]]

    def get_bus_phi_adj(self, bus_name):
        return self.phi_adjust_array[self._busname_to_index_map[bus_name]]

    def get_branch_phi_adj(self, branch_name):
        row_idx = self._branchname_to_index_map[branch_name]
        ## get the row slice
        PTDF_row = self.PTDFM[row_idx]
        return PTDF_row.dot(self.phi_adjust_array)

    def bus_iterator(self):
        yield from self.buses_keys



class PTDFLossesMatrix(PTDFMatrix):

    def _calculate(self):
        self._calculate_ptdf()
        self._calculate_phi_adjust()
        self._calculate_phi_loss_constant()
        self._calculate_phase_shift()
        self._calculate_losses_phase_shift()

    def _calculate_ptdf(self):
        ptdf_r, ldf, ldf_c = tx_calc.calculate_ptdf_ldf(self._branches,self._buses,self.branches_keys,self.buses_keys,self._reference_bus,self._base_point,\
                                                        mapping_bus_to_idx=self._busname_to_index_map)

        self.PTDFM = ptdf_r
        self.LDF = ldf
        self.LDF_C = ldf_c

        ## protect the arrays using numpy
        self.PTDFM.flags.writeable = False
        self.LDF.flags.writeable = False
        self.LDF_C.flags.writeable = False

    def _calculate_phi_from_phi_to(self):
        return tx_calc.calculate_phi_constant(self._branches,self.branches_keys,self.buses_keys,ApproximationType.PTDF_LOSSES, mapping_bus_to_idx=self._busname_to_index_map)

    def _calculate_phi_loss_constant(self):
        phi_loss_from, phi_loss_to = tx_calc.calculate_phi_loss_constant(self._branches,self.branches_keys,self.buses_keys,ApproximationType.PTDF_LOSSES, mapping_bus_to_idx=self._busname_to_index_map)
>>>>>>> 06599e39

        ## hold onto these for line outages
        self._phi_loss_from = phi_loss_from
        self._phi_loss_to = phi_loss_to

        ## sum the across the columns, which are indexed by branch
        phi_losses_adjust_array = phi_loss_from-phi_loss_to

        ## sum across the rows to get the total impact, and convert
        ## to dense for fast operations later
        self.phi_losses_adjust_array = phi_losses_adjust_array.sum(axis=1).T.A[0]

<<<<<<< HEAD
    for idx, bus_name in _mapping_bus.items():
        bus = md.data['elements']['bus'][bus_name]
        _row_phi_from = {branch_attrs['names'][i]: phi_from[idx, i] for i in list(range(0, _len_branch)) if
                         phi_from[idx, i] != 0.}
        bus['phi_from'] = _row_phi_from

        _row_phi_to = {branch_attrs['names'][i]: phi_to[idx, i] for i in list(range(0, _len_branch)) if
                       phi_to[idx, i] != 0.}
        bus['phi_to'] = _row_phi_to
=======
        ## protect the array using numpy
        self.phi_losses_adjust_array.flags.writeable = False

    def _calculate_phase_shift(self):
        
        phase_shift_array = np.fromiter(( tx_calc.calculate_susceptance(branch) * (radians(branch['transformer_phase_shift'])/branch['transformer_tap_ratio']) 
            if (branch['branch_type'] == 'transformer') 
            else 0. 
            for branch in (self._branches[bn] for bn in self.branches_keys)), float, count=len(self.branches_keys))
>>>>>>> 06599e39

        self.phase_shift_array = phase_shift_array

<<<<<<< HEAD
def create_dicts_of_ptdf_losses(md, base_point=BasePointType.SOLUTION, calculation_method=SensitivityCalculationMethod.INVERT):

    ptdf_r, ldf, ptdf_c, ldf_c = calculate_ptdf_ldf(md,base_point,calculation_method)

    branches = dict(md.elements(element_type='branch'))
    branch_attrs = md.attributes(element_type='branch')
    bus_attrs = md.attributes(element_type='bus')

    phi_from, phi_to = calculate_phi_constant(branches,branch_attrs['names'],bus_attrs['names'],ApproximationType.PTDF_LOSSES)
    phi_loss_from, phi_loss_to = calculate_phi_loss_constant(branches,branch_attrs['names'],bus_attrs['names'],ApproximationType.PTDF_LOSSES)
=======
        ## protect the array using numpy
        self.phase_shift_array.flags.writeable = False

    def _calculate_losses_phase_shift(self):
>>>>>>> 06599e39

        losses_phase_shift_array = np.fromiter(( (tx_calc.calculate_conductance(branch)/branch['transformer_tap_ratio']) * radians(branch['transformer_phase_shift'])**2 
            if branch['branch_type'] == 'transformer' 
            else 0.
            for branch in (self._branches[bn] for bn in self.branches_keys)), float, count=len(self.branches_keys))

        self.losses_phase_shift_array = losses_phase_shift_array

        ## protect the array using numpy
        self.losses_phase_shift_array.flags.writeable = False

    def get_branch_ldf_iterator(self, branch_name):
        row_idx = self._branchname_to_index_map[branch_name]
        ## get the row slice
        losses_row = self.LDF[row_idx]
        yield from zip(self.buses_keys, losses_row)

<<<<<<< HEAD
        branch['ptdf_c'] = ptdf_c[idx]
        branch['ldf_c'] = ldf_c[idx]

    for idx, bus_name in _mapping_bus.items():
        bus = md.data['elements']['bus'][bus_name]
        _row_phi_from = {branch_attrs['names'][i]: phi_from[idx, i] for i in list(range(0, _len_branch)) if
                         phi_from[idx, i] != 0.}
        bus['phi_from'] = _row_phi_from

        _row_phi_to = {branch_attrs['names'][i]: phi_to[idx, i] for i in list(range(0, _len_branch)) if
                       phi_to[idx, i] != 0.}
        bus['phi_to'] = _row_phi_to

        _row_phi_loss_from = {branch_attrs['names'][i]: phi_loss_from[idx, i] for i in list(range(0, _len_branch)) if
                              phi_loss_from[idx, i] != 0.}
        bus['phi_loss_from'] = _row_phi_loss_from

        _row_phi_loss_to = {branch_attrs['names'][i]: phi_loss_to[idx, i] for i in list(range(0, _len_branch)) if
                            phi_loss_to[idx, i] != 0.}
        bus['phi_loss_to'] = _row_phi_loss_to

def create_dicts_of_qtdf_losses(md,base_point=BasePointType.SOLUTION, calculation_method=SensitivityCalculationMethod.INVERT):

    qtdf_r, qldf, vdf, qtdf_c, qldf_c, vdf_c = calculate_qtdf_ldf_vdf(md,base_point,calculation_method)

    branches = dict(md.elements(element_type='branch'))
    branch_attrs = md.attributes(element_type='branch')
    bus_attrs = md.attributes(element_type='bus')

    phi_q_from, phi_q_to = calculate_phi_q_constant(branches,branch_attrs['names'],bus_attrs['names'])
    phi_loss_q_from, phi_loss_q_to = calculate_phi_loss_q_constant(branches,branch_attrs['names'],bus_attrs['names'])

    _len_bus = len(bus_attrs['names'])
    _mapping_bus = {i: bus_attrs['names'][i] for i in list(range(0,_len_bus))}
    _len_branch = len(branch_attrs['names'])
    _mapping_branch = {i: branch_attrs['names'][i] for i in list(range(0,_len_branch))}

    for idx,branch_name in _mapping_branch.items():
        branch = md.data['elements']['branch'][branch_name]
        _row_qtdf_r = {bus_attrs['names'][i]: qtdf_r[idx,i] for i in list(range(0,_len_bus))}
        branch['qtdf_r'] = _row_qtdf_r

        _row_qldf = {bus_attrs['names'][i]: qldf[idx,i] for i in list(range(0,_len_bus))}
        branch['qldf'] = _row_qldf

        branch['qtdf_c'] = qtdf_c[idx]

        branch['qldf_c'] = qldf_c[idx]

    for idx,bus_name in _mapping_bus.items():
        bus = md.data['elements']['bus'][bus_name]
        _row_vdf = {bus_attrs['names'][i]: vdf[idx,i] for i in list(range(0,_len_bus))}
        bus['vdf'] = _row_vdf

        bus['vdf_c'] = vdf_c[idx]

        _row_phi_q_from = {branch_attrs['names'][i]: phi_q_from[idx, i] for i in list(range(0, _len_branch)) if
                         phi_q_from[idx, i] != 0.}
        bus['phi_q_from'] = _row_phi_q_from

        _row_phi_q_to = {branch_attrs['names'][i]: phi_q_to[idx, i] for i in list(range(0, _len_branch)) if
                       phi_q_to[idx, i] != 0.}
        bus['phi_q_to'] = _row_phi_q_to

        _row_phi_loss_q_from = {branch_attrs['names'][i]: phi_loss_q_from[idx, i] for i in list(range(0, _len_branch)) if
                              phi_loss_q_from[idx, i] != 0.}
        bus['phi_loss_q_from'] = _row_phi_loss_q_from

        _row_phi_loss_q_to = {branch_attrs['names'][i]: phi_loss_q_to[idx, i] for i in list(range(0, _len_branch)) if
                            phi_loss_q_to[idx, i] != 0.}
        bus['phi_loss_q_to'] = _row_phi_loss_q_to
=======
    def get_branch_ldf_abs_max(self, branch_name):
        row_idx = self._branchname_to_index_map[branch_name]
        ## get the row slice
        losses_row = self.LDF[row_idx]
        return np.abs(losses_row).max()

    def get_branch_ldf_c(self, branch_name):
        return self.LDF_C[self._branchname_to_index_map[branch_name]]

    def get_branch_losses_phase_shift(self, branch_name):
        return self.losses_phase_shift_array[self._branchname_to_index_map[branch_name]]

    def get_bus_phi_losses_adj(self, bus_name):
        return self.phi_losses_adjust_array[self._busname_to_index_map[bus_name]]

    def get_branch_phi_losses_adj(self, branch_name):
        row_idx = self._branchname_to_index_map[branch_name]
        ## get the row slice
        losses_row = self.LDF[row_idx]
        return losses_row.dot(self.phi_losses_adjust_array)
>>>>>>> 06599e39
<|MERGE_RESOLUTION|>--- conflicted
+++ resolved
@@ -11,28 +11,6 @@
 This module contains several helper functions and classes that are useful when
 modifying the data dictionary
 """
-<<<<<<< HEAD
-from egret.model_library.transmission.tx_opt import calculate_ptdf, calculate_ptdf_ldf, calculate_qtdf_ldf_vdf, \
-    calculate_phi_constant, calculate_phi_loss_constant, calculate_phi_q_constant, \
-    calculate_phi_loss_q_constant
-from egret.model_library.defn import BasePointType, SensitivityCalculationMethod, ApproximationType
-
-
-def create_dicts_of_fdf(md, base_point=BasePointType.SOLUTION, calculation_method=SensitivityCalculationMethod.INVERT):
-    create_dicts_of_ptdf_losses(md,base_point,calculation_method)
-    create_dicts_of_qtdf_losses(md,base_point,calculation_method)
-
-
-def create_dicts_of_ptdf(md, base_point=BasePointType.FLATSTART, calculation_method=SensitivityCalculationMethod.INVERT):
-
-    ptdf = calculate_ptdf(md,base_point,calculation_method)
-
-    branches = dict(md.elements(element_type='branch'))
-    branch_attrs = md.attributes(element_type='branch')
-    bus_attrs = md.attributes(element_type='bus')
-
-    phi_from, phi_to = calculate_phi_constant(branches,branch_attrs['names'],bus_attrs['names'],ApproximationType.PTDF)
-=======
 import abc
 import pickle
 import numpy as np
@@ -231,7 +209,6 @@
 
     def _calculate_phi_loss_constant(self):
         phi_loss_from, phi_loss_to = tx_calc.calculate_phi_loss_constant(self._branches,self.branches_keys,self.buses_keys,ApproximationType.PTDF_LOSSES, mapping_bus_to_idx=self._busname_to_index_map)
->>>>>>> 06599e39
 
         ## hold onto these for line outages
         self._phi_loss_from = phi_loss_from
@@ -244,17 +221,6 @@
         ## to dense for fast operations later
         self.phi_losses_adjust_array = phi_losses_adjust_array.sum(axis=1).T.A[0]
 
-<<<<<<< HEAD
-    for idx, bus_name in _mapping_bus.items():
-        bus = md.data['elements']['bus'][bus_name]
-        _row_phi_from = {branch_attrs['names'][i]: phi_from[idx, i] for i in list(range(0, _len_branch)) if
-                         phi_from[idx, i] != 0.}
-        bus['phi_from'] = _row_phi_from
-
-        _row_phi_to = {branch_attrs['names'][i]: phi_to[idx, i] for i in list(range(0, _len_branch)) if
-                       phi_to[idx, i] != 0.}
-        bus['phi_to'] = _row_phi_to
-=======
         ## protect the array using numpy
         self.phi_losses_adjust_array.flags.writeable = False
 
@@ -264,27 +230,13 @@
             if (branch['branch_type'] == 'transformer') 
             else 0. 
             for branch in (self._branches[bn] for bn in self.branches_keys)), float, count=len(self.branches_keys))
->>>>>>> 06599e39
 
         self.phase_shift_array = phase_shift_array
 
-<<<<<<< HEAD
-def create_dicts_of_ptdf_losses(md, base_point=BasePointType.SOLUTION, calculation_method=SensitivityCalculationMethod.INVERT):
-
-    ptdf_r, ldf, ptdf_c, ldf_c = calculate_ptdf_ldf(md,base_point,calculation_method)
-
-    branches = dict(md.elements(element_type='branch'))
-    branch_attrs = md.attributes(element_type='branch')
-    bus_attrs = md.attributes(element_type='bus')
-
-    phi_from, phi_to = calculate_phi_constant(branches,branch_attrs['names'],bus_attrs['names'],ApproximationType.PTDF_LOSSES)
-    phi_loss_from, phi_loss_to = calculate_phi_loss_constant(branches,branch_attrs['names'],bus_attrs['names'],ApproximationType.PTDF_LOSSES)
-=======
         ## protect the array using numpy
         self.phase_shift_array.flags.writeable = False
 
     def _calculate_losses_phase_shift(self):
->>>>>>> 06599e39
 
         losses_phase_shift_array = np.fromiter(( (tx_calc.calculate_conductance(branch)/branch['transformer_tap_ratio']) * radians(branch['transformer_phase_shift'])**2 
             if branch['branch_type'] == 'transformer' 
@@ -302,79 +254,6 @@
         losses_row = self.LDF[row_idx]
         yield from zip(self.buses_keys, losses_row)
 
-<<<<<<< HEAD
-        branch['ptdf_c'] = ptdf_c[idx]
-        branch['ldf_c'] = ldf_c[idx]
-
-    for idx, bus_name in _mapping_bus.items():
-        bus = md.data['elements']['bus'][bus_name]
-        _row_phi_from = {branch_attrs['names'][i]: phi_from[idx, i] for i in list(range(0, _len_branch)) if
-                         phi_from[idx, i] != 0.}
-        bus['phi_from'] = _row_phi_from
-
-        _row_phi_to = {branch_attrs['names'][i]: phi_to[idx, i] for i in list(range(0, _len_branch)) if
-                       phi_to[idx, i] != 0.}
-        bus['phi_to'] = _row_phi_to
-
-        _row_phi_loss_from = {branch_attrs['names'][i]: phi_loss_from[idx, i] for i in list(range(0, _len_branch)) if
-                              phi_loss_from[idx, i] != 0.}
-        bus['phi_loss_from'] = _row_phi_loss_from
-
-        _row_phi_loss_to = {branch_attrs['names'][i]: phi_loss_to[idx, i] for i in list(range(0, _len_branch)) if
-                            phi_loss_to[idx, i] != 0.}
-        bus['phi_loss_to'] = _row_phi_loss_to
-
-def create_dicts_of_qtdf_losses(md,base_point=BasePointType.SOLUTION, calculation_method=SensitivityCalculationMethod.INVERT):
-
-    qtdf_r, qldf, vdf, qtdf_c, qldf_c, vdf_c = calculate_qtdf_ldf_vdf(md,base_point,calculation_method)
-
-    branches = dict(md.elements(element_type='branch'))
-    branch_attrs = md.attributes(element_type='branch')
-    bus_attrs = md.attributes(element_type='bus')
-
-    phi_q_from, phi_q_to = calculate_phi_q_constant(branches,branch_attrs['names'],bus_attrs['names'])
-    phi_loss_q_from, phi_loss_q_to = calculate_phi_loss_q_constant(branches,branch_attrs['names'],bus_attrs['names'])
-
-    _len_bus = len(bus_attrs['names'])
-    _mapping_bus = {i: bus_attrs['names'][i] for i in list(range(0,_len_bus))}
-    _len_branch = len(branch_attrs['names'])
-    _mapping_branch = {i: branch_attrs['names'][i] for i in list(range(0,_len_branch))}
-
-    for idx,branch_name in _mapping_branch.items():
-        branch = md.data['elements']['branch'][branch_name]
-        _row_qtdf_r = {bus_attrs['names'][i]: qtdf_r[idx,i] for i in list(range(0,_len_bus))}
-        branch['qtdf_r'] = _row_qtdf_r
-
-        _row_qldf = {bus_attrs['names'][i]: qldf[idx,i] for i in list(range(0,_len_bus))}
-        branch['qldf'] = _row_qldf
-
-        branch['qtdf_c'] = qtdf_c[idx]
-
-        branch['qldf_c'] = qldf_c[idx]
-
-    for idx,bus_name in _mapping_bus.items():
-        bus = md.data['elements']['bus'][bus_name]
-        _row_vdf = {bus_attrs['names'][i]: vdf[idx,i] for i in list(range(0,_len_bus))}
-        bus['vdf'] = _row_vdf
-
-        bus['vdf_c'] = vdf_c[idx]
-
-        _row_phi_q_from = {branch_attrs['names'][i]: phi_q_from[idx, i] for i in list(range(0, _len_branch)) if
-                         phi_q_from[idx, i] != 0.}
-        bus['phi_q_from'] = _row_phi_q_from
-
-        _row_phi_q_to = {branch_attrs['names'][i]: phi_q_to[idx, i] for i in list(range(0, _len_branch)) if
-                       phi_q_to[idx, i] != 0.}
-        bus['phi_q_to'] = _row_phi_q_to
-
-        _row_phi_loss_q_from = {branch_attrs['names'][i]: phi_loss_q_from[idx, i] for i in list(range(0, _len_branch)) if
-                              phi_loss_q_from[idx, i] != 0.}
-        bus['phi_loss_q_from'] = _row_phi_loss_q_from
-
-        _row_phi_loss_q_to = {branch_attrs['names'][i]: phi_loss_q_to[idx, i] for i in list(range(0, _len_branch)) if
-                            phi_loss_q_to[idx, i] != 0.}
-        bus['phi_loss_q_to'] = _row_phi_loss_q_to
-=======
     def get_branch_ldf_abs_max(self, branch_name):
         row_idx = self._branchname_to_index_map[branch_name]
         ## get the row slice
@@ -394,5 +273,4 @@
         row_idx = self._branchname_to_index_map[branch_name]
         ## get the row slice
         losses_row = self.LDF[row_idx]
-        return losses_row.dot(self.phi_losses_adjust_array)
->>>>>>> 06599e39
+        return losses_row.dot(self.phi_losses_adjust_array)